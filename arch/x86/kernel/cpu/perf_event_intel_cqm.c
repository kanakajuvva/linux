/*
 * Intel Cache Quality-of-Service Monitoring (CQM) support.
 *
 * Based very, very heavily on work by Peter Zijlstra.
 */

#include <linux/perf_event.h>
#include <linux/slab.h>
#include <asm/cpu_device_id.h>
#include "perf_event.h"

#define MSR_IA32_PQR_ASSOC	0x0c8f
#define MSR_IA32_QM_CTR		0x0c8e
#define MSR_IA32_QM_EVTSEL	0x0c8d

/*
 * MBM Counter is 24bits wide. MBM_CNTR_MAX defines max counter
 * value
 */
#define MBM_CNTR_MAX		0xffffff

/*
 *  Maximum number of MBM event types supported
 */
<<<<<<< HEAD
#define MAX_MBM_EVENT_TYPES 1
=======
#define MAX_MBM_EVENT_TYPES 4
>>>>>>> 503998f6
/*
 * Expected time interval in ms between consecutive MSR reads for a given rmid
 */
#define MBM_TIME_DELTA_EXP	1000

/*
 *  Minimum time interval in ms between consecutive MSR reads for a given rmid
 */
#define MBM_TIME_DELTA_MIN	(100 * MAX_MBM_EVENT_TYPES)

/*
 * Minimum size for sliding window i.e. the minimum monitoring period for
 * application(s). This fifo_size can be used for short duration monitoring
 * since short duration monitoring will have less number of samples.
 * Corresponding sliding window duration will be 10sec. mbm_window_size
 * variable is used to set the current monitoring duration.
 */
#define MBM_FIFO_SIZE_MIN	10
/*
 * Maximum size for sliding window i.e. the maximum monitoring period that is
 * supported. Corresponsing sliding window  duration for this fifo_size is
 * 300sec. Typically long duration monitoring session can use this window size.
 */
#define MBM_FIFO_SIZE_MAX	300
/*
 * mbm_window_size is used to set current monitoring period. This means
 * mbm_window_size defines the number of profiled samples to be stored in
 * sliding window i.e. mbm_fifo.
 */
static u32 mbm_window_size = MBM_FIFO_SIZE_MIN;
static u32 cqm_max_rmid = -1;
static unsigned int cqm_l3_scale; /* supposedly cacheline size */
static bool cqm_llc_occ, is_mbm;
static u16  mbm_socket_max;

/**
 * struct intel_pqr_state - State cache for the PQR MSR
 * @rmid:		The cached Resource Monitoring ID
 * @closid:		The cached Class Of Service ID
 * @rmid_usecnt:	The usage counter for rmid
 *
 * The upper 32 bits of MSR_IA32_PQR_ASSOC contain closid and the
 * lower 10 bits rmid. The update to MSR_IA32_PQR_ASSOC always
 * contains both parts, so we need to cache them.
 *
 * The cache also helps to avoid pointless updates if the value does
 * not change.
 */
struct intel_pqr_state {
	u32			rmid;
	u32			closid;
	int			rmid_usecnt;
};

/*
 * The cached intel_pqr_state is strictly per CPU and can never be
 * updated from a remote CPU. Both functions which modify the state
 * (intel_cqm_event_start and intel_cqm_event_stop) are called with
 * interrupts disabled, which is sufficient for the protection.
 */
static DEFINE_PER_CPU(struct intel_pqr_state, pqr_state);
static DEFINE_PER_CPU(struct mbm_pmu *, mbm_pmu);

/**
 * struct mbm_pmu - mbm events per cpu
 * @n_active:       number of active events for this pmu
 * @active_list:    linked list for perf events for this pmu
 * @pmu:            pmu per cpu
 * @timer_interval: pmu's hrtimer period
 * @hrtimer:        periodic high resolution timer for this pmu
 *                  intel_mbm_event_update is the callback function that gets
 *                  triggered by hrtimer and profiles for a new mbm sample.
 */
struct mbm_pmu {
	int              n_active;
	struct list_head active_list;
	struct pmu       *pmu;
	ktime_t          timer_interval;
	struct hrtimer   hrtimer;
};

/**
 * struct sample - mbm event's (local or total) data
 * @bytes:         previous MSR value
 * @runavg:        running average of memory bandwidth
 * @prev_time:     time stamp of previous sample i.e. {bytes, runavg}
 * @index:         current sample number
 * @fifoin:        sliding window counter to store the sample
 * @fifoout:       start of the sliding window to calculate  bandwidh sum
 */
struct sample {
	u64 bytes;
	u64 runavg;
	ktime_t prev_time;
	u32 index;
	u32 mbmfifo[MBM_FIFO_SIZE_MAX];
	u32  fifoin;
	u32  fifoout;
};

/*
 * samples profiled for total memory bandwidth type events
 */
static struct sample *mbm_total;

/*
 * samples profiled for local memory bandwidth type events
 */
static struct sample *mbm_local;

#define pkg_id	topology_physical_package_id(smp_processor_id())
/*
 * rmid_2_index returns the index for the rmid in mbm_local/mbm_total array.
 * mbm_total[] and mbm_local[] are linearly indexed by core# * max number of
 * rmids per socket, an example is given below
 * RMID1 of Socket0:  vrmid  = 1
 * RMID1 of Socket1:  vrmid =  1 * cqm_max_rmid + 1
 * RMID1 of Socket2:  vrmid =  2 * cqm_max_rmid + 1
 */
#define rmid_2_index(rmid)  (pkg_id * cqm_max_rmid + rmid)

static enum hrtimer_restart mbm_hrtimer_handle(struct hrtimer *hrtimer);

/*
 * Protects cache_cgroups and cqm_rmid_free_lru and cqm_rmid_limbo_lru.
 * Also protects event->hw.cqm_rmid
 *
 * Hold either for stability, both for modification of ->hw.cqm_rmid.
 */
static DEFINE_MUTEX(cache_mutex);
static DEFINE_RAW_SPINLOCK(cache_lock);

/*
 * Groups of events that have the same target(s), one RMID per group.
 */
static LIST_HEAD(cache_groups);

/*
 * Mask of CPUs for reading CQM values. We only need one per-socket.
 */
static cpumask_t cqm_cpumask;

#define RMID_VAL_ERROR		(1ULL << 63)
#define RMID_VAL_UNAVAIL	(1ULL << 62)

#define QOS_L3_OCCUP_EVENT_ID	0x01
/*
 * MBM Event IDs as defined in SDM section 17.15.5
 * Event IDs are used to program EVTSEL MSRs before reading mbm event counters
 */
enum mbm_evt_type {
	QOS_MBM_TOTAL_EVENT_ID = 0x02,
	QOS_MBM_LOCAL_EVENT_ID,
	QOS_MBM_TOTAL_AVG_EVENT_ID,
	QOS_MBM_LOCAL_AVG_EVENT_ID,
};

#define QOS_MBM_AVG_EVENT_MASK 0x04
#define QOS_MBM_LOCAL_EVENT_MASK 0x01

/*
 * This is central to the rotation algorithm in __intel_cqm_rmid_rotate().
 *
 * This rmid is always free and is guaranteed to have an associated
 * near-zero occupancy value, i.e. no cachelines are tagged with this
 * RMID, once __intel_cqm_rmid_rotate() returns.
 */
static u32 intel_cqm_rotation_rmid;

#define INVALID_RMID		(-1)

/*
 * Is @rmid valid for programming the hardware?
 *
 * rmid 0 is reserved by the hardware for all non-monitored tasks, which
 * means that we should never come across an rmid with that value.
 * Likewise, an rmid value of -1 is used to indicate "no rmid currently
 * assigned" and is used as part of the rotation code.
 */
static inline bool __rmid_valid(u32 rmid)
{
	if (!rmid || rmid == INVALID_RMID)
		return false;

	return true;
}

static u64 __rmid_read(u32 rmid)
{
	u64 val;

	/*
	 * Ignore the SDM, this thing is _NOTHING_ like a regular perfcnt,
	 * it just says that to increase confusion.
	 */
	wrmsr(MSR_IA32_QM_EVTSEL, QOS_L3_OCCUP_EVENT_ID, rmid);
	rdmsrl(MSR_IA32_QM_CTR, val);

	/*
	 * Aside from the ERROR and UNAVAIL bits, assume this thing returns
	 * the number of cachelines tagged with @rmid.
	 */
	return val;
}

enum rmid_recycle_state {
	RMID_YOUNG = 0,
	RMID_AVAILABLE,
	RMID_DIRTY,
};

struct cqm_rmid_entry {
	u32 rmid;
	enum rmid_recycle_state state;
	struct list_head list;
	unsigned long queue_time;
	bool is_cqm;
	bool is_multi_event;
};

static void intel_cqm_free_rmid(struct cqm_rmid_entry *entry);

/*
 * cqm_rmid_free_lru - A least recently used list of RMIDs.
 *
 * Oldest entry at the head, newest (most recently used) entry at the
 * tail. This list is never traversed, it's only used to keep track of
 * the lru order. That is, we only pick entries of the head or insert
 * them on the tail.
 *
 * All entries on the list are 'free', and their RMIDs are not currently
 * in use. To mark an RMID as in use, remove its entry from the lru
 * list.
 *
 *
 * cqm_rmid_limbo_lru - list of currently unused but (potentially) dirty RMIDs.
 *
 * This list is contains RMIDs that no one is currently using but that
 * may have a non-zero occupancy value associated with them. The
 * rotation worker moves RMIDs from the limbo list to the free list once
 * the occupancy value drops below __intel_cqm_threshold.
 *
 * Both lists are protected by cache_mutex.
 */
static LIST_HEAD(cqm_rmid_free_lru);
static LIST_HEAD(cqm_rmid_limbo_lru);

/*
 * We use a simple array of pointers so that we can lookup a struct
 * cqm_rmid_entry in O(1). This alleviates the callers of __get_rmid()
 * and __put_rmid() from having to worry about dealing with struct
 * cqm_rmid_entry - they just deal with rmids, i.e. integers.
 *
 * Once this array is initialized it is read-only. No locks are required
 * to access it.
 *
 * All entries for all RMIDs can be looked up in the this array at all
 * times.
 */
static struct cqm_rmid_entry **cqm_rmid_ptrs;

static inline struct cqm_rmid_entry *__rmid_entry(u32 rmid)
{
	struct cqm_rmid_entry *entry;

	entry = cqm_rmid_ptrs[rmid];
	WARN_ON(entry->rmid != rmid);

	return entry;
}

/**
 * mbm_reset_stats - reset stats for a given rmid for the current cpu
 * @rmid:	rmid value
 *
 * vrmid: array index for mbm_total or mbm_local of the current core for the
 * given rmid
 *
 * mbs_total[] and mbm_local[] are linearly indexed by core number * max number
 * rmids per socket, an example is given below
 * RMID1 of Socket0:  vrmid  = 1
 * RMID1 of Socket1:  vrmid =  1 * CQM_MAX_RMID + 1
 * RMID1 of Socket2:  vrmid =  2 * CQM_MAX_RMID + 1
 */
static void mbm_reset_stats(u32 rmid)
{
<<<<<<< HEAD
	u32  i, vrmid;

	if (!is_mbm)
		return;
	for (i=0; i < mbm_socket_max; i++) {
		vrmid =  i * cqm_max_rmid + rmid;
		memset(&mbm_local[vrmid], 0, sizeof(struct sample));
		memset(&mbm_total[vrmid], 0, sizeof(struct sample));
	}

=======
	u32  vrmid =  rmid_2_index(rmid);

	if (!is_mbm)
		return;
	memset(&mbm_local[vrmid], 0, sizeof(struct sample));
	memset(&mbm_total[vrmid], 0, sizeof(struct sample));
>>>>>>> 503998f6
}

/*
 * Returns < 0 on fail.
 *
 * We expect to be called with cache_mutex held.
 */
static u32 __get_rmid(void)
{
	struct cqm_rmid_entry *entry;

	lockdep_assert_held(&cache_mutex);

	if (list_empty(&cqm_rmid_free_lru))
		return INVALID_RMID;

	entry = list_first_entry(&cqm_rmid_free_lru, struct cqm_rmid_entry, list);
	list_del(&entry->list);

	return entry->rmid;
}

static void __put_rmid(u32 rmid)
{
	struct cqm_rmid_entry *entry;

	lockdep_assert_held(&cache_mutex);

	WARN_ON(!__rmid_valid(rmid));
	entry = __rmid_entry(rmid);

	entry->queue_time = jiffies;
	entry->state = RMID_YOUNG;
	mbm_reset_stats(rmid);

	/*
	 * If the RMID is used for measuring LLC_OCCUPANCY, put it in
	 * cqm_rmid_limbo_lru so that it gets recycled. Otherwise, RMID
	 * is put in free list and is immediately available for reuse
	 */
	if (entry->is_cqm)
		list_add_tail(&entry->list, &cqm_rmid_limbo_lru);
	else
		intel_cqm_free_rmid(entry);

}

static int intel_cqm_setup_rmid_cache(void)
{
	struct cqm_rmid_entry *entry;
	unsigned int nr_rmids;
	int r = 0;

	nr_rmids = cqm_max_rmid + 1;
	cqm_rmid_ptrs = kmalloc(sizeof(struct cqm_rmid_entry *) *
				nr_rmids, GFP_KERNEL);
	if (!cqm_rmid_ptrs)
		return -ENOMEM;

	for (; r <= cqm_max_rmid; r++) {
		struct cqm_rmid_entry *entry;

		entry = kmalloc(sizeof(*entry), GFP_KERNEL);
		if (!entry)
			goto fail;

		INIT_LIST_HEAD(&entry->list);
		entry->rmid = r;
		entry->is_cqm = false;
		cqm_rmid_ptrs[r] = entry;

		list_add_tail(&entry->list, &cqm_rmid_free_lru);
	}

	/*
	 * RMID 0 is special and is always allocated. It's used for all
	 * tasks that are not monitored.
	 */
	entry = __rmid_entry(0);
	list_del(&entry->list);

	mutex_lock(&cache_mutex);
	intel_cqm_rotation_rmid = __get_rmid();
	mutex_unlock(&cache_mutex);

	return 0;
fail:
	while (r--)
		kfree(cqm_rmid_ptrs[r]);

	kfree(cqm_rmid_ptrs);
	return -ENOMEM;
}

/*
 * Determine if @a and @b measure the same set of tasks.
 *
 * If @a and @b measure the same set of tasks then we want to share a
 * single RMID.
 */
static bool __match_event(struct perf_event *a, struct perf_event *b)
{
	/* Per-cpu and task events don't mix */
	if ((a->attach_state & PERF_ATTACH_TASK) !=
	    (b->attach_state & PERF_ATTACH_TASK))
		return false;

#ifdef CONFIG_CGROUP_PERF
	if (a->cgrp != b->cgrp)
		return false;
#endif

	/* If not task event, we're machine wide */
	if (!(b->attach_state & PERF_ATTACH_TASK))
		return true;

	/*
	 * Events that target same task are placed into the same cache group.
	 */
	if (a->hw.target == b->hw.target) {
		if (a->attr.config  != b->attr.config) {
			struct cqm_rmid_entry *entry;

				entry = __rmid_entry(a->hw.cqm_rmid);
				entry->is_multi_event = true;
		}
		return true;
	}

	/*
	 * Are we an inherited event?
	 */
	if (b->parent == a)
		return true;

	return false;
}

#ifdef CONFIG_CGROUP_PERF
static inline struct perf_cgroup *event_to_cgroup(struct perf_event *event)
{
	if (event->attach_state & PERF_ATTACH_TASK)
		return perf_cgroup_from_task(event->hw.target, event->ctx);

	return event->cgrp;
}
#endif

/*
 * Determine if @a's tasks intersect with @b's tasks
 *
 * There are combinations of events that we explicitly prohibit,
 *
 *		   PROHIBITS
 *     system-wide    -> 	cgroup and task
 *     cgroup 	      ->	system-wide
 *     		      ->	task in cgroup
 *     task 	      -> 	system-wide
 *     		      ->	task in cgroup
 *
 * Call this function before allocating an RMID.
 */
static bool __conflict_event(struct perf_event *a, struct perf_event *b)
{
#ifdef CONFIG_CGROUP_PERF
	/*
	 * We can have any number of cgroups but only one system-wide
	 * event at a time.
	 */
	if (a->cgrp && b->cgrp) {
		struct perf_cgroup *ac = a->cgrp;
		struct perf_cgroup *bc = b->cgrp;

		/*
		 * This condition should have been caught in
		 * __match_event() and we should be sharing an RMID.
		 */
		WARN_ON_ONCE(ac == bc);

		if (cgroup_is_descendant(ac->css.cgroup, bc->css.cgroup) ||
		    cgroup_is_descendant(bc->css.cgroup, ac->css.cgroup))
			return true;

		return false;
	}

	if (a->cgrp || b->cgrp) {
		struct perf_cgroup *ac, *bc;

		/*
		 * cgroup and system-wide events are mutually exclusive
		 */
		if ((a->cgrp && !(b->attach_state & PERF_ATTACH_TASK)) ||
		    (b->cgrp && !(a->attach_state & PERF_ATTACH_TASK)))
			return true;

		/*
		 * Ensure neither event is part of the other's cgroup
		 */
		ac = event_to_cgroup(a);
		bc = event_to_cgroup(b);
		if (ac == bc)
			return true;

		/*
		 * Must have cgroup and non-intersecting task events.
		 */
		if (!ac || !bc)
			return false;

		/*
		 * We have cgroup and task events, and the task belongs
		 * to a cgroup. Check for for overlap.
		 */
		if (cgroup_is_descendant(ac->css.cgroup, bc->css.cgroup) ||
		    cgroup_is_descendant(bc->css.cgroup, ac->css.cgroup))
			return true;

		return false;
	}
#endif
	/*
	 * If one of them is not a task, same story as above with cgroups.
	 */
	if (!(a->attach_state & PERF_ATTACH_TASK) ||
	    !(b->attach_state & PERF_ATTACH_TASK))
		return true;

	/*
	 * Must be non-overlapping.
	 */
	return false;
}

struct rmid_read {
	u32 rmid;
	atomic64_t value;
	enum mbm_evt_type evt_type;
};

static void __intel_cqm_event_count(void *info);

/*
 * Exchange the RMID of a group of events.
 */
static u32 intel_cqm_xchg_rmid(struct perf_event *group, u32 rmid)
{
	struct perf_event *event;
	struct list_head *head = &group->hw.cqm_group_entry;
	u32 old_rmid = group->hw.cqm_rmid;

	lockdep_assert_held(&cache_mutex);

	/*
	 * If our RMID is being deallocated, perform a read now.
	 */
	if (__rmid_valid(old_rmid) && !__rmid_valid(rmid)) {
		struct rmid_read rr = {
			.value = ATOMIC64_INIT(0),
			.rmid = old_rmid,
		};

		on_each_cpu_mask(&cqm_cpumask, __intel_cqm_event_count,
				 &rr, 1);
		local64_set(&group->count, atomic64_read(&rr.value));
	}

	raw_spin_lock_irq(&cache_lock);

	group->hw.cqm_rmid = rmid;
	list_for_each_entry(event, head, hw.cqm_group_entry)
		event->hw.cqm_rmid = rmid;

	raw_spin_unlock_irq(&cache_lock);

	return old_rmid;
}

/*
 * If we fail to assign a new RMID for intel_cqm_rotation_rmid because
 * cachelines are still tagged with RMIDs in limbo, we progressively
 * increment the threshold until we find an RMID in limbo with <=
 * __intel_cqm_threshold lines tagged. This is designed to mitigate the
 * problem where cachelines tagged with an RMID are not steadily being
 * evicted.
 *
 * On successful rotations we decrease the threshold back towards zero.
 *
 * __intel_cqm_max_threshold provides an upper bound on the threshold,
 * and is measured in bytes because it's exposed to userland.
 */
static unsigned int __intel_cqm_threshold;
static unsigned int __intel_cqm_max_threshold;

/*
 * Test whether an RMID has a zero occupancy value on this cpu.
 */
static void intel_cqm_stable(void *arg)
{
	struct cqm_rmid_entry *entry;

	list_for_each_entry(entry, &cqm_rmid_limbo_lru, list) {
		if (entry->state != RMID_AVAILABLE)
			break;

		if (__rmid_read(entry->rmid) > __intel_cqm_threshold)
			entry->state = RMID_DIRTY;
	}
}

/*
 * If we have group events waiting for an RMID that don't conflict with
 * events already running, assign @rmid.
 */
static bool intel_cqm_sched_in_event(u32 rmid)
{
	struct perf_event *leader, *event;

	lockdep_assert_held(&cache_mutex);

	leader = list_first_entry(&cache_groups, struct perf_event,
				  hw.cqm_groups_entry);
	event = leader;

	list_for_each_entry_continue(event, &cache_groups,
				     hw.cqm_groups_entry) {
		if (__rmid_valid(event->hw.cqm_rmid))
			continue;

		if (__conflict_event(event, leader))
			continue;

		intel_cqm_xchg_rmid(event, rmid);
		return true;
	}

	return false;
}

static void intel_cqm_free_rmid(struct cqm_rmid_entry *entry)
{
	/*
	 * The rotation RMID gets priority if it's currently invalid.
	 *
	 * In which case, skip adding the RMID to the the free lru.
	 */
	 if (!__rmid_valid(intel_cqm_rotation_rmid)) {
		intel_cqm_rotation_rmid = entry->rmid;
		return;
	}

	/*
	 * If we have groups waiting for RMIDs, hand them one now
	 * provided they don't conflict.
	 */
	if (intel_cqm_sched_in_event(entry->rmid))
		return;

	/*
	 * Otherwise place it onto the free list.
	 */
	list_add_tail(&entry->list, &cqm_rmid_free_lru);
}

/*
 * Slide the window by 1 and calculate the sum of the last
 * mbm_window_size-1  bandwidth  values.
 * fifoout is the current position of the window.
 * Increment the fifoout by 1 to slide the window by 1.
 *
 * Calcalute the bandwidth from ++fifiout  to ( ++fifoout + mbm_window_size -1)
 * e.g.fifoout =1;   Bandwidth1 Bandwidth2 ..... Bandwidthn are the
 * sliding window values where n is size of the sliding window
 * bandwidth sum:  val  =  Bandwidth2 + Bandwidth3 + .. Bandwidthn
 */

static u32 __mbm_fifo_sum_lastn_out(struct sample *bw_stat)
{
	u32 val = 0, i, j, index;

	if (++bw_stat->fifoout >=  mbm_window_size)
		bw_stat->fifoout =  0;
	index =  bw_stat->fifoout;
	for (i = 0; i < mbm_window_size - 1; i++) {
		if ((index + i) >= mbm_window_size)
			j = index + i - mbm_window_size;
		else
			j = index + i;
		val += bw_stat->mbmfifo[j];
	}
	return val;
}

/*
 * store current sample's bw value in sliding window at the
 * location fifoin. Increment fifoin. Check if fifoin has reached
 * max_window_size. If yes reset it to beginning i.e. zero
 *
 */
static void mbm_fifo_in(struct sample *bw_stat, u32 val)
{
	bw_stat->mbmfifo[bw_stat->fifoin] = val;
	if (++bw_stat->fifoin == mbm_window_size)
		bw_stat->fifoin = 0;
}

/*
 * rmid_read_mbm checks whether it is LOCAL or Total MBM event and reads
 * its MSR counter. Check whether overflow occurred and handle it. Calculate
 * current bandwidth and updates its running average.
 *
 * MBM Counter Overflow:
 * Calculation of Current Bandwidth value:
 * If MSR is read within last 100ms, then we rturn the previous value
 * Currently perf receommends keeping 100ms between samples. Driver uses
 * this guideline. If the MSR was Read with in last 100ms, why  incur an
 * extra overhead of doing the MSR reads again.
 *
 * Bandwidth is calculated as:
 * memory bandwidth = (difference of  two msr counter values )/time difference
 *
 * cum_avg = Running Average of bandwidth with last 'n' bandwidth values of
 * the samples that are processed
 *
 * Sliding window is used to save the last 'n' samples. Where,
 * n = sliding_window_size and results in sliding window duration of 'n' secs.
 * The sliding window size by default set to
 * MBM_FIFO_SIZE_MIN. User can configure it to the values in the range
 * (MBM_FIFO_SIZE_MIN,MBM_FIFO_SIZE_MAX). The range for sliding window
 * is chosen based on a general criteria for monitoring duration. Example
 * for a short lived application, 10sec monitoring period gives
 * good characterization of its bandwidth consumption. For an application
 * that runs for longer duration, 300sec monitoring period gives better
 * characterization of its bandwidth consumption. Since the running average
 * calculated for total monitoring period, user gets the most accurate
 * average bandwidth for each monitoring period.
 *
 * Conversion from Bytes/sec to MB/sec:
 * current sample's  bandwidth is calculated in Bytes/sec.
 * Perf user space gets the values in units as specified by .scale and .unit
 * atrributes for the MBM event.
 */
static u64 rmid_read_mbm(unsigned int rmid, enum mbm_evt_type evt_type)
{
	u64  val, currentmsr, diff_time,  currentbw, bytes, prevavg;
	bool overflow = false, first = false;
	ktime_t cur_time;
	u32 eventid, index;
	struct sample *mbm_current;
	u32 vrmid = rmid_2_index(rmid);

	cur_time = ktime_get();
	if (evt_type & QOS_MBM_LOCAL_EVENT_MASK) {
		mbm_current = &mbm_local[vrmid];
		eventid     =  QOS_MBM_LOCAL_EVENT_ID;
	} else {
		mbm_current = &mbm_total[vrmid];
		eventid     = QOS_MBM_TOTAL_EVENT_ID;
	}

	prevavg = mbm_current->runavg;
	if (mbm_current->fifoin > 0)
		currentbw = mbm_current->mbmfifo[mbm_current->fifoin-1];
	else
		currentbw = prevavg;
	diff_time = ktime_ms_delta(cur_time,
				   mbm_current->prev_time);
	if (diff_time > MBM_TIME_DELTA_MIN) {

		wrmsr(MSR_IA32_QM_EVTSEL, eventid, rmid);
		rdmsrl(MSR_IA32_QM_CTR, val);

		if (val & (RMID_VAL_ERROR | RMID_VAL_UNAVAIL))
			return val;

		bytes = mbm_current->bytes;
		currentmsr = val;
		val &= MBM_CNTR_MAX;
		/* if MSR current read value is less than MSR previous read
		 * value then it is an overflow. MSR values are increasing
		 * when bandwidth consumption for the thread is non-zero;
		 * Overflow occurs, When MBM counter value reaches its
		 * maximum i.e. MBM_CNTR_MAX.
		 *
		 * After overflow, MSR current value goes back to zero and
		 * starts increasing again at the rate of bandwidth.
		 *
		 * Overflow handling:
		 * First overflow is detected by comparing current msr values
		 * will with the last read value. If current msr value is less
		 * than previous value then it is an overflow. When overflow
		 * occurs, (MBM_CONTR_MAX - prev msr value) is added the current
		 * msr value to the get actual value.
		 */

		if (val < bytes) {
			val = MBM_CNTR_MAX - bytes + val + 1;
			overflow = true;
		} else
			val = val - bytes;

		/*
		 * MBM_TIME_DELTA_EXP is picked as per MBM specs. As per
		 * hardware functionality, overflow can occur maximum once in a
		 * second. So latest we want to read the MSR counters is 1000ms.
		 * Minimum time interval between two MSR reads is 100ms. If
		 * read_rmid_mbm is called with in less than 100ms, use the
		 * previous sammple since perf also recommends to use the
		 * minimum sampling period of 100ms.
		 */

		if ((diff_time > MBM_TIME_DELTA_EXP) && (!prevavg))
		/* First sample, we can't use the time delta */
			first = true;

		if ((diff_time <= (MBM_TIME_DELTA_EXP + MBM_TIME_DELTA_MIN))  ||
			   overflow || first) {
			int averagebw, bwsum;

			/*
			 * For the first 'mbm_window_size -1' samples
			 * calculate average by adding the current sample's
			 * bandwidth to the sum of existing bandwidth values and
			 * dividing the sum with the #samples profiled so far
			*/
			averagebw = 0;
			index = mbm_current->index;
			currentbw =  (val * MSEC_PER_SEC) / diff_time;
			averagebw = currentbw;
			if (index    && (index < mbm_window_size)) {
				averagebw = prevavg  + currentbw / index -
				    prevavg / index;
			} else  if (index >= mbm_window_size) {
				/*
				 * Compute the sum of bandwidth for recent n-1
				 * sampland slide the window by 1
				 */
				bwsum = __mbm_fifo_sum_lastn_out(mbm_current);
				/*
				 * recalculate the running average by adding
				 * current bandwidth  and
				 * __mbm_fifo_sum_lastn_out which is the sum of
				 * last bandwidth values from the sliding
				 * window. The sum divided by mbm_window_size'
				 * is the new running average of the MBM
				 * Bandwidth
				 */
				averagebw = (bwsum + currentbw) /
					     mbm_window_size;
			}

			/* save the current sample's bandwidth in fifo */
			mbm_fifo_in(mbm_current, currentbw);
			mbm_current->index++;
			mbm_current->runavg = averagebw;
			mbm_current->bytes = currentmsr;
			mbm_current->prev_time = cur_time;

		}
	}
	/* No change, return the existing running average */
	if (evt_type & QOS_MBM_AVG_EVENT_MASK)
		return mbm_current->runavg;
	else
		return currentbw;
}

static void intel_mbm_event_update(struct perf_event *event)
{
	unsigned int rmid;
	u64 val = 0;

	/*
	 * Task events are handled by intel_cqm_event_count().
	 */

	rmid = event->hw.cqm_rmid;
	if (!__rmid_valid(rmid))
		return;
	val = rmid_read_mbm(rmid, event->attr.config);
	/*
	 * Ignore this reading on error states and do not update the value.
	 */
	if (val & (RMID_VAL_ERROR | RMID_VAL_UNAVAIL))
		return;

	local64_set(&event->count, val);
}

/*
 * Initially use this constant for both the limbo queue time and the
 * rotation timer interval, pmu::hrtimer_interval_ms.
 *
 * They don't need to be the same, but the two are related since if you
 * rotate faster than you recycle RMIDs, you may run out of available
 * RMIDs.
 */
#define RMID_DEFAULT_QUEUE_TIME 250	/* ms */

static unsigned int __rmid_queue_time_ms = RMID_DEFAULT_QUEUE_TIME;

/*
 * intel_cqm_rmid_stabilize - move RMIDs from limbo to free list
 * @nr_available: number of freeable RMIDs on the limbo list
 *
 * Quiescent state; wait for all 'freed' RMIDs to become unused, i.e. no
 * cachelines are tagged with those RMIDs. After this we can reuse them
 * and know that the current set of active RMIDs is stable.
 *
 * Return %true or %false depending on whether stabilization needs to be
 * reattempted.
 *
 * If we return %true then @nr_available is updated to indicate the
 * number of RMIDs on the limbo list that have been queued for the
 * minimum queue time (RMID_AVAILABLE), but whose data occupancy values
 * are above __intel_cqm_threshold.
 */
static bool intel_cqm_rmid_stabilize(unsigned int *available)
{
	struct cqm_rmid_entry *entry, *tmp;

	lockdep_assert_held(&cache_mutex);

	*available = 0;
	list_for_each_entry(entry, &cqm_rmid_limbo_lru, list) {
		unsigned long min_queue_time;
		unsigned long now = jiffies;

		/*
		 * We hold RMIDs placed into limbo for a minimum queue
		 * time. Before the minimum queue time has elapsed we do
		 * not recycle RMIDs.
		 *
		 * The reasoning is that until a sufficient time has
		 * passed since we stopped using an RMID, any RMID
		 * placed onto the limbo list will likely still have
		 * data tagged in the cache, which means we'll probably
		 * fail to recycle it anyway.
		 *
		 * We can save ourselves an expensive IPI by skipping
		 * any RMIDs that have not been queued for the minimum
		 * time.
		 */
		min_queue_time = entry->queue_time +
			msecs_to_jiffies(__rmid_queue_time_ms);

		if (time_after(min_queue_time, now))
			break;

		entry->state = RMID_AVAILABLE;
		(*available)++;
	}

	/*
	 * Fast return if none of the RMIDs on the limbo list have been
	 * sitting on the queue for the minimum queue time.
	 */
	if (!*available)
		return false;

	/*
	 * Test whether an RMID is free for each package.
	 */
	on_each_cpu_mask(&cqm_cpumask, intel_cqm_stable, NULL, true);

	list_for_each_entry_safe(entry, tmp, &cqm_rmid_limbo_lru, list) {
		/*
		 * Exhausted all RMIDs that have waited min queue time.
		 */
		if (entry->state == RMID_YOUNG)
			break;

		if (entry->state == RMID_DIRTY)
			continue;

		list_del(&entry->list);	/* remove from limbo */
		intel_cqm_free_rmid(entry);
	}


	return __rmid_valid(intel_cqm_rotation_rmid);
}

/*
 * Pick a victim group and move it to the tail of the group list.
 * @next: The first group without an RMID
 */
static void __intel_cqm_pick_and_rotate(struct perf_event *next)
{
	struct perf_event *rotor;
	u32 rmid;

	lockdep_assert_held(&cache_mutex);

	rotor = list_first_entry(&cache_groups, struct perf_event,
				 hw.cqm_groups_entry);

	/*
	 * The group at the front of the list should always have a valid
	 * RMID. If it doesn't then no groups have RMIDs assigned and we
	 * don't need to rotate the list.
	 */
	if (next == rotor)
		return;

	rmid = intel_cqm_xchg_rmid(rotor, INVALID_RMID);
	__put_rmid(rmid);

	list_rotate_left(&cache_groups);
}

/*
 * Deallocate the RMIDs from any events that conflict with @event, and
 * place them on the back of the group list.
 */
static void intel_cqm_sched_out_conflicting_events(struct perf_event *event)
{
	struct perf_event *group, *g;
	u32 rmid;

	lockdep_assert_held(&cache_mutex);

	list_for_each_entry_safe(group, g, &cache_groups, hw.cqm_groups_entry) {
		if (group == event)
			continue;

		rmid = group->hw.cqm_rmid;

		/*
		 * Skip events that don't have a valid RMID.
		 */
		if (!__rmid_valid(rmid))
			continue;

		/*
		 * No conflict? No problem! Leave the event alone.
		 */
		if (!__conflict_event(group, event))
			continue;

		intel_cqm_xchg_rmid(group, INVALID_RMID);
		__put_rmid(rmid);
	}
}

/*
 * Attempt to rotate the groups and assign new RMIDs.
 *
 * We rotate for two reasons,
 *   1. To handle the scheduling of conflicting events
 *   2. To recycle RMIDs
 *
 * Rotating RMIDs is complicated because the hardware doesn't give us
 * any clues.
 *
 * There's problems with the hardware interface; when you change the
 * task:RMID map cachelines retain their 'old' tags, giving a skewed
 * picture. In order to work around this, we must always keep one free
 * RMID - intel_cqm_rotation_rmid.
 *
 * Rotation works by taking away an RMID from a group (the old RMID),
 * and assigning the free RMID to another group (the new RMID). We must
 * then wait for the old RMID to not be used (no cachelines tagged).
 * This ensure that all cachelines are tagged with 'active' RMIDs. At
 * this point we can start reading values for the new RMID and treat the
 * old RMID as the free RMID for the next rotation.
 *
 * Return %true or %false depending on whether we did any rotating.
 */
static bool __intel_cqm_rmid_rotate(void)
{
	struct perf_event *group, *start = NULL;
	unsigned int threshold_limit;
	unsigned int nr_needed = 0;
	unsigned int nr_available;
	bool rotated = false;

	mutex_lock(&cache_mutex);

again:
	/*
	 * Fast path through this function if there are no groups and no
	 * RMIDs that need cleaning.
	 */
	if (list_empty(&cache_groups) && list_empty(&cqm_rmid_limbo_lru))
		goto out;

	list_for_each_entry(group, &cache_groups, hw.cqm_groups_entry) {
		if (!__rmid_valid(group->hw.cqm_rmid)) {
			if (!start)
				start = group;
			nr_needed++;
		}
	}

	/*
	 * We have some event groups, but they all have RMIDs assigned
	 * and no RMIDs need cleaning.
	 */
	if (!nr_needed && list_empty(&cqm_rmid_limbo_lru))
		goto out;

	if (!nr_needed)
		goto stabilize;

	/*
	 * We have more event groups without RMIDs than available RMIDs,
	 * or we have event groups that conflict with the ones currently
	 * scheduled.
	 *
	 * We force deallocate the rmid of the group at the head of
	 * cache_groups. The first event group without an RMID then gets
	 * assigned intel_cqm_rotation_rmid. This ensures we always make
	 * forward progress.
	 *
	 * Rotate the cache_groups list so the previous head is now the
	 * tail.
	 */
	__intel_cqm_pick_and_rotate(start);

	/*
	 * If the rotation is going to succeed, reduce the threshold so
	 * that we don't needlessly reuse dirty RMIDs.
	 */
	if (__rmid_valid(intel_cqm_rotation_rmid)) {
		intel_cqm_xchg_rmid(start, intel_cqm_rotation_rmid);
		intel_cqm_rotation_rmid = __get_rmid();

		intel_cqm_sched_out_conflicting_events(start);

		if (__intel_cqm_threshold)
			__intel_cqm_threshold--;
	}

	rotated = true;

stabilize:
	/*
	 * We now need to stablize the RMID we freed above (if any) to
	 * ensure that the next time we rotate we have an RMID with zero
	 * occupancy value.
	 *
	 * Alternatively, if we didn't need to perform any rotation,
	 * we'll have a bunch of RMIDs in limbo that need stabilizing.
	 */
	threshold_limit = __intel_cqm_max_threshold / cqm_l3_scale;

	while (intel_cqm_rmid_stabilize(&nr_available) &&
	       __intel_cqm_threshold < threshold_limit) {
		unsigned int steal_limit;

		/*
		 * Don't spin if nobody is actively waiting for an RMID,
		 * the rotation worker will be kicked as soon as an
		 * event needs an RMID anyway.
		 */
		if (!nr_needed)
			break;

		/* Allow max 25% of RMIDs to be in limbo. */
		steal_limit = (cqm_max_rmid + 1) / 4;

		/*
		 * We failed to stabilize any RMIDs so our rotation
		 * logic is now stuck. In order to make forward progress
		 * we have a few options:
		 *
		 *   1. rotate ("steal") another RMID
		 *   2. increase the threshold
		 *   3. do nothing
		 *
		 * We do both of 1. and 2. until we hit the steal limit.
		 *
		 * The steal limit prevents all RMIDs ending up on the
		 * limbo list. This can happen if every RMID has a
		 * non-zero occupancy above threshold_limit, and the
		 * occupancy values aren't dropping fast enough.
		 *
		 * Note that there is prioritisation at work here - we'd
		 * rather increase the number of RMIDs on the limbo list
		 * than increase the threshold, because increasing the
		 * threshold skews the event data (because we reuse
		 * dirty RMIDs) - threshold bumps are a last resort.
		 */
		if (nr_available < steal_limit)
			goto again;

		__intel_cqm_threshold++;
	}

out:
	mutex_unlock(&cache_mutex);
	return rotated;
}

static void intel_cqm_rmid_rotate(struct work_struct *work);

static DECLARE_DELAYED_WORK(intel_cqm_rmid_work, intel_cqm_rmid_rotate);

static struct pmu intel_cqm_pmu;

static void intel_cqm_rmid_rotate(struct work_struct *work)
{
	unsigned long delay;

	__intel_cqm_rmid_rotate();

	delay = msecs_to_jiffies(intel_cqm_pmu.hrtimer_interval_ms);
	schedule_delayed_work(&intel_cqm_rmid_work, delay);
}

/*
 * Find a group and setup RMID.
 *
 * If we're part of a group, we use the group's RMID.
 */
static void intel_cqm_setup_event(struct perf_event *event,
				  struct perf_event **group)
{
	struct perf_event *iter;
	bool conflict = false;
	u32 rmid;

	list_for_each_entry(iter, &cache_groups, hw.cqm_groups_entry) {
		rmid = iter->hw.cqm_rmid;

		if (__match_event(iter, event)) {
			/* All tasks in a group share an RMID */
			event->hw.cqm_rmid = rmid;
			*group = iter;
			return;
		}

		/*
		 * We only care about conflicts for events that are
		 * actually scheduled in (and hence have a valid RMID).
		 */
		if (__conflict_event(iter, event) && __rmid_valid(rmid))
			conflict = true;
	}

	if (conflict)
		rmid = INVALID_RMID;
	else
		rmid = __get_rmid();

	if (event->attr.config == QOS_L3_OCCUP_EVENT_ID) {
		struct cqm_rmid_entry *entry;

		entry = __rmid_entry(rmid);
		entry->is_cqm = true;
	}

	event->hw.cqm_rmid = rmid;
	if ((event->attr.config >= QOS_MBM_TOTAL_EVENT_ID) && (event->attr.config <= QOS_MBM_LOCAL_AVG_EVENT_ID))
		rmid_read_mbm(rmid, event->attr.config);
}

static void intel_cqm_event_read(struct perf_event *event)
{
	unsigned long flags;
	u32 rmid;
	u64 val;

	/*
	 * Task events are handled by intel_cqm_event_count().
	 */
	if (event->cpu == -1)
		return;

	if  ((event->attr.config >= QOS_MBM_TOTAL_EVENT_ID) &&
	     (event->attr.config <= QOS_MBM_LOCAL_EVENT_ID))
		intel_mbm_event_update(event);

	if (event->attr.config !=  QOS_L3_OCCUP_EVENT_ID)
		return;

	raw_spin_lock_irqsave(&cache_lock, flags);
	rmid = event->hw.cqm_rmid;

	if (!__rmid_valid(rmid))
		goto out;

	val = __rmid_read(rmid);

	/*
	 * Ignore this reading on error states and do not update the value.
	 */
	if (val & (RMID_VAL_ERROR | RMID_VAL_UNAVAIL))
		goto out;

	local64_set(&event->count, val);
out:
	raw_spin_unlock_irqrestore(&cache_lock, flags);
}

static void __intel_cqm_event_count(void *info)
{
	struct rmid_read *rr = info;
	u64 val;

	val = __rmid_read(rr->rmid);

	if (val & (RMID_VAL_ERROR | RMID_VAL_UNAVAIL))
		return;

	atomic64_add(val, &rr->value);
}

static inline bool cqm_group_leader(struct perf_event *event)
{
	return !list_empty(&event->hw.cqm_groups_entry);
}

static void mbm_stop_hrtimer(struct mbm_pmu *pmu)
{
	hrtimer_cancel(&pmu->hrtimer);
}

static void __intel_mbm_event_count(void *info)
{
	struct rmid_read *rr = info;
	u64 val;

	val = rmid_read_mbm(rr->rmid, rr->evt_type);
	if (val & (RMID_VAL_ERROR | RMID_VAL_UNAVAIL))
		return;
	atomic64_add(val, &rr->value);
}

static u64 intel_mbm_event_count(struct perf_event *event, struct rmid_read *rr)
{
	struct mbm_pmu *pmu = __this_cpu_read(mbm_pmu);

	on_each_cpu_mask(&cqm_cpumask, __intel_mbm_event_count,
		   rr, 1);
	if (pmu) {
		pmu->n_active--;
		if (pmu->n_active == 0)
			mbm_stop_hrtimer(pmu);
	}
	if (event->hw.cqm_rmid == rr->rmid)
		local64_set(&event->count, atomic64_read(&rr->value));
	return __perf_event_count(event);

}
static u64 intel_cqm_event_count(struct perf_event *event)
{
	unsigned long flags;
	struct rmid_read rr = {
		.value = ATOMIC64_INIT(0),
	};

	/*
	 * We only need to worry about task events. System-wide events
	 * are handled like usual, i.e. entirely with
	 * intel_cqm_event_read().
	 */
	if (event->cpu != -1)
		return __perf_event_count(event);

	/*
	 * Only the group leader gets to report values. This stops us
	 * reporting duplicate values to userspace, and gives us a clear
	 * rule for which task gets to report the values.
	 *
	 * Note that it is impossible to attribute these values to
	 * specific packages - we forfeit that ability when we create
	 * task events.
	 */
	if (!cqm_group_leader(event)) {
		struct cqm_rmid_entry *entry;

		entry = __rmid_entry(event->hw.cqm_rmid);
		if (!entry->is_multi_event)
			return 0;
	}

	/*
	 * Getting up-to-date values requires an SMP IPI which is not
	 * possible if we're being called in interrupt context. Return
	 * the cached values instead.
	 */
	if (unlikely(in_interrupt()))
		goto out;

	/*
	 * Notice that we don't perform the reading of an RMID
	 * atomically, because we can't hold a spin lock across the
	 * IPIs.
	 *
	 * Speculatively perform the read, since @event might be
	 * assigned a different (possibly invalid) RMID while we're
	 * busying performing the IPI calls. It's therefore necessary to
	 * check @event's RMID afterwards, and if it has changed,
	 * discard the result of the read.
	 */
	rr.rmid = ACCESS_ONCE(event->hw.cqm_rmid);

	if (!__rmid_valid(rr.rmid))
		goto out;

	if (event->attr.config == QOS_L3_OCCUP_EVENT_ID)
		on_each_cpu_mask(&cqm_cpumask, __intel_cqm_event_count, &rr, 1);

	if (((event->attr.config >= QOS_MBM_TOTAL_EVENT_ID) &&
	     (event->attr.config <= QOS_MBM_LOCAL_AVG_EVENT_ID))  && (is_mbm)) {
		rr.evt_type = event->attr.config;
		return intel_mbm_event_count(event, &rr);
	}
	raw_spin_lock_irqsave(&cache_lock, flags);
	if (event->hw.cqm_rmid == rr.rmid)
		local64_set(&event->count, atomic64_read(&rr.value));
	raw_spin_unlock_irqrestore(&cache_lock, flags);
out:
	return __perf_event_count(event);
}

static void mbm_start_hrtimer(struct mbm_pmu *pmu)
{
	hrtimer_start_range_ns(&(pmu->hrtimer),
				 pmu->timer_interval, 0,
				 HRTIMER_MODE_REL_PINNED);
}

static enum hrtimer_restart mbm_hrtimer_handle(struct hrtimer *hrtimer)
{
	struct mbm_pmu *pmu = __this_cpu_read(mbm_pmu);
	struct perf_event *event;

	if (!pmu->n_active)
		return HRTIMER_NORESTART;
	list_for_each_entry(event, &pmu->active_list, active_entry)
		intel_mbm_event_update(event);
	hrtimer_forward_now(hrtimer, pmu->timer_interval);
	return HRTIMER_RESTART;
}

static void mbm_hrtimer_init(struct mbm_pmu *pmu)
{
	struct hrtimer *hr = &pmu->hrtimer;

	hrtimer_init(hr, CLOCK_MONOTONIC, HRTIMER_MODE_REL);
	hr->function = mbm_hrtimer_handle;
}

static void intel_mbm_event_start(struct perf_event *event, int mode)
{

	if (((event->attr.config >= QOS_MBM_TOTAL_EVENT_ID) &&
	     (event->attr.config <= QOS_MBM_LOCAL_EVENT_ID))  && (is_mbm)) {
		struct mbm_pmu *pmu = __this_cpu_read(mbm_pmu);

		if (pmu) {
			pmu->n_active++;
			list_add_tail(&event->active_entry,
				      &pmu->active_list);
			if (pmu->n_active == 1)
				mbm_start_hrtimer(pmu);
		}
	}

}

static void intel_cqm_event_start(struct perf_event *event, int mode)
{
	struct intel_pqr_state *state = this_cpu_ptr(&pqr_state);
	u32 rmid = event->hw.cqm_rmid;

	if (!(event->hw.cqm_state & PERF_HES_STOPPED))
		return;

	event->hw.cqm_state &= ~PERF_HES_STOPPED;

	if (state->rmid_usecnt++) {
		if (!WARN_ON_ONCE(state->rmid != rmid))
			return;
	} else {
		WARN_ON_ONCE(state->rmid);
	}

	state->rmid = rmid;
	wrmsr(MSR_IA32_PQR_ASSOC, rmid, state->closid);
	intel_mbm_event_start(event, mode);

}

static void intel_mbm_event_stop(struct perf_event *event, int mode)
{
	struct mbm_pmu *pmu = __this_cpu_read(mbm_pmu);

	if (pmu) {
		intel_mbm_event_update(event);
		if ((pmu->n_active >  0) && (event->cpu != -1))
			pmu->n_active--;
			if (pmu->n_active == 0)
				mbm_stop_hrtimer(pmu);
		if (!list_empty(&event->active_entry))
			list_del(&event->active_entry);
	}

}

static void intel_cqm_event_stop(struct perf_event *event, int mode)
{
	struct intel_pqr_state *state = this_cpu_ptr(&pqr_state);

	if (event->hw.cqm_state & PERF_HES_STOPPED)
		return;

	event->hw.cqm_state |= PERF_HES_STOPPED;

	if (event->attr.config == QOS_L3_OCCUP_EVENT_ID)
		intel_cqm_event_read(event);

	if ((event->attr.config >= QOS_MBM_TOTAL_EVENT_ID) &&
	    (event->attr.config <= QOS_MBM_LOCAL_EVENT_ID))
		intel_mbm_event_update(event);

	if (!--state->rmid_usecnt) {
		state->rmid = 0;
		wrmsr(MSR_IA32_PQR_ASSOC, 0, state->closid);
	} else {
		WARN_ON_ONCE(!state->rmid);
	}

	intel_mbm_event_stop(event, mode);
}

static int intel_cqm_event_add(struct perf_event *event, int mode)
{
	unsigned long flags;
	u32 rmid;

	raw_spin_lock_irqsave(&cache_lock, flags);

	event->hw.cqm_state = PERF_HES_STOPPED;
	rmid = event->hw.cqm_rmid;

	if (__rmid_valid(rmid) && (mode & PERF_EF_START))
		intel_cqm_event_start(event, mode);

	raw_spin_unlock_irqrestore(&cache_lock, flags);

	return 0;
}

static void intel_cqm_event_destroy(struct perf_event *event)
{
	struct perf_event *group_other = NULL;

	mutex_lock(&cache_mutex);

	/*
	 * If there's another event in this group...
	 */
	if (!list_empty(&event->hw.cqm_group_entry)) {
		group_other = list_first_entry(&event->hw.cqm_group_entry,
					       struct perf_event,
					       hw.cqm_group_entry);
		list_del(&event->hw.cqm_group_entry);
	}

	/*
	 * And we're the group leader..
	 */
	if (cqm_group_leader(event)) {
		/*
		 * If there was a group_other, make that leader, otherwise
		 * destroy the group and return the RMID.
		 */
		if (group_other) {
			list_replace(&event->hw.cqm_groups_entry,
				     &group_other->hw.cqm_groups_entry);
		} else {
			u32 rmid = event->hw.cqm_rmid;

			if (__rmid_valid(rmid))
				__put_rmid(rmid);
			list_del(&event->hw.cqm_groups_entry);
		}
	}

	mutex_unlock(&cache_mutex);
}

static int intel_cqm_event_init(struct perf_event *event)
{
	struct perf_event *group = NULL;
	bool rotate = false;

	if (event->attr.type != intel_cqm_pmu.type)
		return -ENOENT;

	if ((event->attr.config < QOS_L3_OCCUP_EVENT_ID) ||
	     (event->attr.config > QOS_MBM_LOCAL_AVG_EVENT_ID))
		return -EINVAL;

	/* unsupported modes and filters */
	if (event->attr.exclude_user   ||
	    event->attr.exclude_kernel ||
	    event->attr.exclude_hv     ||
	    event->attr.exclude_idle   ||
	    event->attr.exclude_host   ||
	    event->attr.exclude_guest  ||
	    event->attr.sample_period) /* no sampling */
		return -EINVAL;

	INIT_LIST_HEAD(&event->hw.cqm_group_entry);
	INIT_LIST_HEAD(&event->hw.cqm_groups_entry);

	event->destroy = intel_cqm_event_destroy;

	mutex_lock(&cache_mutex);

	/* Will also set rmid */
	intel_cqm_setup_event(event, &group);

	if (group) {
		list_add_tail(&event->hw.cqm_group_entry,
			      &group->hw.cqm_group_entry);
	} else {
		list_add_tail(&event->hw.cqm_groups_entry,
			      &cache_groups);

		/*
		 * All RMIDs are either in use or have recently been
		 * used. Kick the rotation worker to clean/free some.
		 *
		 * We only do this for the group leader, rather than for
		 * every event in a group to save on needless work.
		 */
		if (!__rmid_valid(event->hw.cqm_rmid))
			rotate = true;
	}

	mutex_unlock(&cache_mutex);

	if (rotate)
		schedule_delayed_work(&intel_cqm_rmid_work, 0);

	return 0;
}

EVENT_ATTR_STR(llc_occupancy, intel_cqm_llc, "event=0x01");
EVENT_ATTR_STR(llc_occupancy.per-pkg, intel_cqm_llc_pkg, "1");
EVENT_ATTR_STR(llc_occupancy.unit, intel_cqm_llc_unit, "Bytes");
EVENT_ATTR_STR(llc_occupancy.scale, intel_cqm_llc_scale, NULL);
EVENT_ATTR_STR(llc_occupancy.snapshot, intel_cqm_llc_snapshot, "1");

EVENT_ATTR_STR(total_bw, intel_cqm_total_bw, "event=0x02");
EVENT_ATTR_STR(total_bw.per-pkg, intel_cqm_total_bw_pkg, "1");
EVENT_ATTR_STR(total_bw.unit, intel_cqm_total_bw_unit, "MB/sec");
EVENT_ATTR_STR(total_bw.scale, intel_cqm_total_bw_scale, NULL);
EVENT_ATTR_STR(total_bw.snapshot, intel_cqm_total_bw_snapshot, "1");
EVENT_ATTR_STR(total_bw.runavg_nosamples,
				intel_cqm_total_bw_runavg_nosamples, "10");
EVENT_ATTR_STR(local_bw.runavg_nosamples,
				intel_cqm_local_bw_runavg_nosamples, "10");


EVENT_ATTR_STR(local_bw, intel_cqm_local_bw, "event=0x03");
EVENT_ATTR_STR(local_bw.per-pkg, intel_cqm_local_bw_pkg, "1");
EVENT_ATTR_STR(local_bw.unit, intel_cqm_local_bw_unit, "MB/sec");
EVENT_ATTR_STR(local_bw.scale, intel_cqm_local_bw_scale, NULL);
EVENT_ATTR_STR(local_bw.snapshot, intel_cqm_local_bw_snapshot, "1");

EVENT_ATTR_STR(avg_total_bw, intel_cqm_avg_total_bw, "event=0x04");
EVENT_ATTR_STR(avg_total_bw.per-pkg, intel_cqm_avg_total_bw_pkg, "1");
EVENT_ATTR_STR(avg_total_bw.unit, intel_cqm_avg_total_bw_unit, "MB/sec");
EVENT_ATTR_STR(avg_total_bw.scale, intel_cqm_avg_total_bw_scale, NULL);
EVENT_ATTR_STR(avg_total_bw.snapshot, intel_cqm_avg_total_bw_snapshot, "1");

EVENT_ATTR_STR(avg_local_bw, intel_cqm_avg_local_bw, "event=0x05");
EVENT_ATTR_STR(avg_local_bw.per-pkg, intel_cqm_avg_local_bw_pkg, "1");
EVENT_ATTR_STR(avg_local_bw.unit, intel_cqm_avg_local_bw_unit, "MB/sec");
EVENT_ATTR_STR(avg_local_bw.scale, intel_cqm_avg_local_bw_scale, NULL);
EVENT_ATTR_STR(avg_local_bw.snapshot, intel_cqm_avg_local_bw_snapshot, "1");

static struct attribute *intel_cqm_events_attr[] = {
	EVENT_PTR(intel_cqm_llc),
	EVENT_PTR(intel_cqm_llc_pkg),
	EVENT_PTR(intel_cqm_llc_unit),
	EVENT_PTR(intel_cqm_llc_scale),
	EVENT_PTR(intel_cqm_llc_snapshot),
	NULL,
};

static struct attribute *intel_mbm_events_attr[] = {
	EVENT_PTR(intel_cqm_total_bw),
	EVENT_PTR(intel_cqm_local_bw),
	EVENT_PTR(intel_cqm_avg_total_bw),
	EVENT_PTR(intel_cqm_avg_local_bw),
	EVENT_PTR(intel_cqm_total_bw_pkg),
	EVENT_PTR(intel_cqm_local_bw_pkg),
	EVENT_PTR(intel_cqm_avg_total_bw_pkg),
	EVENT_PTR(intel_cqm_avg_local_bw_pkg),
	EVENT_PTR(intel_cqm_total_bw_unit),
	EVENT_PTR(intel_cqm_local_bw_unit),
	EVENT_PTR(intel_cqm_avg_total_bw_unit),
	EVENT_PTR(intel_cqm_avg_local_bw_unit),
	EVENT_PTR(intel_cqm_total_bw_scale),
	EVENT_PTR(intel_cqm_local_bw_scale),
	EVENT_PTR(intel_cqm_avg_total_bw_scale),
	EVENT_PTR(intel_cqm_avg_local_bw_scale),
	EVENT_PTR(intel_cqm_total_bw_snapshot),
	EVENT_PTR(intel_cqm_local_bw_snapshot),
	EVENT_PTR(intel_cqm_avg_total_bw_snapshot),
	EVENT_PTR(intel_cqm_avg_local_bw_snapshot),
	EVENT_PTR(intel_cqm_total_bw_runavg_nosamples),
	EVENT_PTR(intel_cqm_local_bw_runavg_nosamples),
	NULL,
};

static struct attribute *intel_cmt_mbm_events_attr[] = {
	EVENT_PTR(intel_cqm_llc),
	EVENT_PTR(intel_cqm_total_bw),
	EVENT_PTR(intel_cqm_local_bw),
	EVENT_PTR(intel_cqm_avg_total_bw),
	EVENT_PTR(intel_cqm_avg_local_bw),
	EVENT_PTR(intel_cqm_llc_pkg),
	EVENT_PTR(intel_cqm_total_bw_pkg),
	EVENT_PTR(intel_cqm_local_bw_pkg),
	EVENT_PTR(intel_cqm_avg_total_bw_pkg),
	EVENT_PTR(intel_cqm_avg_local_bw_pkg),
	EVENT_PTR(intel_cqm_llc_unit),
	EVENT_PTR(intel_cqm_total_bw_unit),
	EVENT_PTR(intel_cqm_local_bw_unit),
	EVENT_PTR(intel_cqm_avg_total_bw_unit),
	EVENT_PTR(intel_cqm_avg_local_bw_unit),
	EVENT_PTR(intel_cqm_llc_scale),
	EVENT_PTR(intel_cqm_total_bw_scale),
	EVENT_PTR(intel_cqm_local_bw_scale),
	EVENT_PTR(intel_cqm_avg_total_bw_scale),
	EVENT_PTR(intel_cqm_avg_local_bw_scale),
	EVENT_PTR(intel_cqm_llc_snapshot),
	EVENT_PTR(intel_cqm_total_bw_snapshot),
	EVENT_PTR(intel_cqm_local_bw_snapshot),
	EVENT_PTR(intel_cqm_avg_total_bw_snapshot),
	EVENT_PTR(intel_cqm_avg_local_bw_snapshot),
	EVENT_PTR(intel_cqm_total_bw_runavg_nosamples),
	EVENT_PTR(intel_cqm_local_bw_runavg_nosamples),
	NULL,
};

static struct attribute_group intel_cqm_events_group = {
	.name = "events",
	.attrs = NULL,
};

PMU_FORMAT_ATTR(event, "config:0-7");
static struct attribute *intel_cqm_formats_attr[] = {
	&format_attr_event.attr,
	NULL,
};

static struct attribute_group intel_cqm_format_group = {
	.name = "format",
	.attrs = intel_cqm_formats_attr,
};

static ssize_t
max_recycle_threshold_show(struct device *dev, struct device_attribute *attr,
			   char *page)
{
	ssize_t rv;

	mutex_lock(&cache_mutex);
	rv = snprintf(page, PAGE_SIZE-1, "%u\n", __intel_cqm_max_threshold);
	mutex_unlock(&cache_mutex);

	return rv;
}

static ssize_t
sliding_window_size_show(struct device *dev, struct device_attribute *attr,
		char *page)
{
	ssize_t rv;

	rv = snprintf(page, PAGE_SIZE-1, "%u\n", mbm_window_size);
	return rv;
}

static ssize_t
max_recycle_threshold_store(struct device *dev,
			    struct device_attribute *attr,
			    const char *buf, size_t count)
{
	unsigned int bytes, cachelines;
	int ret;

	ret = kstrtouint(buf, 0, &bytes);
	if (ret)
		return ret;

	mutex_lock(&cache_mutex);

	__intel_cqm_max_threshold = bytes;
	cachelines = bytes / cqm_l3_scale;

	/*
	 * The new maximum takes effect immediately.
	 */
	if (__intel_cqm_threshold > cachelines)
		__intel_cqm_threshold = cachelines;

	mutex_unlock(&cache_mutex);

	return count;
}

static ssize_t
sliding_window_size_store(struct device *dev,
			  struct device_attribute *attr,
			  const char *buf, size_t count)
{
	unsigned int bytes;
	int ret;

	ret = kstrtouint(buf, 0, &bytes);
	if (ret)
		return ret;

	mutex_lock(&cache_mutex);
	if (bytes >= MBM_FIFO_SIZE_MIN && bytes <= MBM_FIFO_SIZE_MAX)
		mbm_window_size = bytes;
	else {
		mutex_unlock(&cache_mutex);
		return -EINVAL;
	}
	mutex_unlock(&cache_mutex);

	return count;
}

static DEVICE_ATTR_RW(max_recycle_threshold);
static DEVICE_ATTR_RW(sliding_window_size);

static struct attribute *intel_cqm_attrs[] = {
	&dev_attr_max_recycle_threshold.attr,
	&dev_attr_sliding_window_size.attr,
	NULL,
};

static const struct attribute_group intel_cqm_group = {
	.attrs = intel_cqm_attrs,
};

static const struct attribute_group *intel_cqm_attr_groups[] = {
	&intel_cqm_events_group,
	&intel_cqm_format_group,
	&intel_cqm_group,
	NULL,
};

static struct pmu intel_cqm_pmu = {
	.hrtimer_interval_ms = RMID_DEFAULT_QUEUE_TIME,
	.attr_groups	     = intel_cqm_attr_groups,
	.task_ctx_nr	     = perf_sw_context,
	.event_init	     = intel_cqm_event_init,
	.add		     = intel_cqm_event_add,
	.del		     = intel_cqm_event_stop,
	.start		     = intel_cqm_event_start,
	.stop		     = intel_cqm_event_stop,
	.read		     = intel_cqm_event_read,
	.count		     = intel_cqm_event_count,
};

static inline void cqm_pick_event_reader(int cpu)
{
	int phys_id = topology_physical_package_id(cpu);
	int i;

	for_each_cpu(i, &cqm_cpumask) {
		if (phys_id == topology_physical_package_id(i))
			return;	/* already got reader for this socket */
	}

	cpumask_set_cpu(cpu, &cqm_cpumask);
}

static int intel_mbm_cpu_prepare(unsigned int cpu)
{
	struct mbm_pmu *pmu = per_cpu(mbm_pmu, cpu);

	if ((!pmu) && (is_mbm)) {
		pmu = kzalloc_node(sizeof(*mbm_pmu), GFP_KERNEL, NUMA_NO_NODE);
		if (!pmu)
			return  -ENOMEM;
		INIT_LIST_HEAD(&pmu->active_list);
		pmu->pmu = &intel_cqm_pmu;
		pmu->timer_interval = ms_to_ktime(MBM_TIME_DELTA_EXP);
		per_cpu(mbm_pmu, cpu) = pmu;
		mbm_hrtimer_init(pmu);
	}
	return 0;
}

static int intel_cqm_cpu_starting(unsigned int cpu)
{
	struct intel_pqr_state *state = &per_cpu(pqr_state, cpu);
	struct cpuinfo_x86 *c = &cpu_data(cpu);

	state->rmid = 0;
	state->closid = 0;
	state->rmid_usecnt = 0;

	WARN_ON(c->x86_cache_max_rmid != cqm_max_rmid);
	WARN_ON(c->x86_cache_occ_scale != cqm_l3_scale);

	return intel_mbm_cpu_prepare(cpu);
}

static void intel_cqm_cpu_exit(unsigned int cpu)
{
	int phys_id = topology_physical_package_id(cpu);
	int i;
	struct mbm_pmu *pmu = per_cpu(mbm_pmu, cpu);

	/*
	 * Is @cpu a designated cqm reader?
	 */
	if (!cpumask_test_and_clear_cpu(cpu, &cqm_cpumask))
		return;

	for_each_online_cpu(i) {
		if (i == cpu)
			continue;

		if (phys_id == topology_physical_package_id(i)) {
			cpumask_set_cpu(i, &cqm_cpumask);
			break;
		}
	}

	/* cancel overflow polling timer for CPU */
	if (pmu)
		mbm_stop_hrtimer(pmu);

}

static int intel_cqm_cpu_notifier(struct notifier_block *nb,
				  unsigned long action, void *hcpu)
{
	unsigned int cpu  = (unsigned long)hcpu;
	int ret;

	switch (action & ~CPU_TASKS_FROZEN) {
	case CPU_DOWN_PREPARE:
		intel_cqm_cpu_exit(cpu);
		break;
	case CPU_STARTING:
		ret = intel_cqm_cpu_starting(cpu);
		if (ret)
			return ret;
		cqm_pick_event_reader(cpu);
		break;
	}

	return NOTIFY_OK;
}

static const struct x86_cpu_id intel_cqm_match[] = {
	{ .vendor = X86_VENDOR_INTEL, .feature = X86_FEATURE_CQM_OCCUP_LLC },
	{}
};

static const struct x86_cpu_id intel_mbm_match[] = {
	{ .vendor = X86_VENDOR_INTEL, .feature = X86_FEATURE_CQM_MBM_LOCAL },
	{}
};

static int  intel_mbm_init(void)
{
	u32 i;
	int ret, array_size;
	char scale[20], *str = NULL;

	if (!x86_match_cpu(intel_mbm_match))
		return -ENODEV;
	is_mbm = true;
	/*
	 * MBM counter values are  in Bytes. To convert this to MBytes:
	 * Bytes / 1.0e6 gives the MBytes.  Hardware uses upscale factor
	 * as given by cqm_l3_scale. Muliply upscale factor by 1/1.0e6
	 * to set the scale to get the perf output in MBytes/sec
	 */

	snprintf(scale, sizeof(scale), "%u%s", cqm_l3_scale, "e-6");
	str = kstrdup(scale, GFP_KERNEL);
	if (!str) {
		is_mbm = false;
		return -ENOMEM;
	}
	if (cqm_llc_occ)
		intel_cqm_events_group.attrs =
			  intel_cmt_mbm_events_attr;
	else
		intel_cqm_events_group.attrs = intel_mbm_events_attr;

	for_each_possible_cpu(i) {
		mbm_socket_max = max(mbm_socket_max,
				     topology_physical_package_id(i));
	}
	mbm_socket_max++;

	array_size = (cqm_max_rmid + 1) * mbm_socket_max;
	mbm_local = kzalloc_node(sizeof(struct sample) * array_size,
				 GFP_KERNEL, NUMA_NO_NODE);
	if (!mbm_local) {
		ret = -ENOMEM;
		goto free_str;
	}

	mbm_total = kzalloc_node(sizeof(struct sample) * array_size,
				 GFP_KERNEL, NUMA_NO_NODE);
	if (!mbm_total) {
		ret = -ENOMEM;
		goto free_local;
	}
	event_attr_intel_cqm_local_bw_scale.event_str = str;
	event_attr_intel_cqm_total_bw_scale.event_str = str;
	event_attr_intel_cqm_avg_local_bw_scale.event_str = str;
	event_attr_intel_cqm_avg_total_bw_scale.event_str = str;
	return 0;
free_local:
	kfree(mbm_local);
free_str:
	kfree(str);
	is_mbm = false;
	return ret;
}

static int __init intel_cqm_init(void)
{
	char *str = NULL, scale[20];
	int i, cpu, ret = 0;

	if ((!x86_match_cpu(intel_cqm_match)) &&
	    (!x86_match_cpu(intel_mbm_match)))
		return -ENODEV;

	cqm_l3_scale = boot_cpu_data.x86_cache_occ_scale;

	/*
	 * It's possible that not all resources support the same number
	 * of RMIDs. Instead of making scheduling much more complicated
	 * (where we have to match a task's RMID to a cpu that supports
	 * that many RMIDs) just find the minimum RMIDs supported across
	 * all cpus.
	 *
	 * Also, check that the scales match on all cpus.
	 */
	cpu_notifier_register_begin();

	for_each_online_cpu(cpu) {
		struct cpuinfo_x86 *c = &cpu_data(cpu);

		if (c->x86_cache_max_rmid < cqm_max_rmid)
			cqm_max_rmid = c->x86_cache_max_rmid;

		if (c->x86_cache_occ_scale != cqm_l3_scale) {
			pr_err("Multiple LLC scale values, disabling\n");
			ret = -EINVAL;
			goto out;
		}
	}
	if (x86_match_cpu(intel_cqm_match)) {
		cqm_llc_occ = true;
		intel_cqm_events_group.attrs = intel_cqm_events_attr;

	/*
	 * A reasonable upper limit on the max threshold is the number
	 * of lines tagged per RMID if all RMIDs have the same number of
	 * lines tagged in the LLC.
	 *
	 * For a 35MB LLC and 56 RMIDs, this is ~1.8% of the LLC.
	 */
	__intel_cqm_max_threshold =
		boot_cpu_data.x86_cache_size * 1024 / (cqm_max_rmid + 1);

	snprintf(scale, sizeof(scale), "%u", cqm_l3_scale);
	str = kstrdup(scale, GFP_KERNEL);
	if (!str) {
		ret = -ENOMEM;
		goto out;
	}

	event_attr_intel_cqm_llc_scale.event_str = str;
	}
	ret = intel_mbm_init();
	if ((ret) && (!cqm_llc_occ))
		goto out;
	ret = intel_cqm_setup_rmid_cache();
	if (ret)
		goto out;

	for_each_online_cpu(i) {
		ret = intel_cqm_cpu_starting(i);
		if (ret)
			goto out;
		cqm_pick_event_reader(i);
	}

	__perf_cpu_notifier(intel_cqm_cpu_notifier);

	ret = perf_pmu_register(&intel_cqm_pmu, "intel_cqm", -1);
	if (ret)
		pr_err("Intel CQM perf registration failed: %d\n", ret);
	else
		pr_info("Intel CQM monitoring enabled\n");

out:
	cpu_notifier_register_done();

	if (ret) {
		kfree(str);
		if (is_mbm) {
			kfree(mbm_local);
			kfree(mbm_total);
		}
	}
	return ret;
}
device_initcall(intel_cqm_init);<|MERGE_RESOLUTION|>--- conflicted
+++ resolved
@@ -22,11 +22,7 @@
 /*
  *  Maximum number of MBM event types supported
  */
-<<<<<<< HEAD
 #define MAX_MBM_EVENT_TYPES 1
-=======
-#define MAX_MBM_EVENT_TYPES 4
->>>>>>> 503998f6
 /*
  * Expected time interval in ms between consecutive MSR reads for a given rmid
  */
@@ -313,7 +309,6 @@
  */
 static void mbm_reset_stats(u32 rmid)
 {
-<<<<<<< HEAD
 	u32  i, vrmid;
 
 	if (!is_mbm)
@@ -323,15 +318,6 @@
 		memset(&mbm_local[vrmid], 0, sizeof(struct sample));
 		memset(&mbm_total[vrmid], 0, sizeof(struct sample));
 	}
-
-=======
-	u32  vrmid =  rmid_2_index(rmid);
-
-	if (!is_mbm)
-		return;
-	memset(&mbm_local[vrmid], 0, sizeof(struct sample));
-	memset(&mbm_total[vrmid], 0, sizeof(struct sample));
->>>>>>> 503998f6
 }
 
 /*
