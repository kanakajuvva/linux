--- conflicted
+++ resolved
@@ -15,11 +15,8 @@
 	select TRACING_SUPPORT
 	select OF
 	select OF_EARLY_FLATTREE
-<<<<<<< HEAD
-=======
 	select HAVE_GENERIC_HARDIRQS
 	select GENERIC_IRQ_PROBE
->>>>>>> e92427b2
 
 config SWAP
 	def_bool n
