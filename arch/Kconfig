#
# General architecture dependent options
#

config OPROFILE
	tristate "OProfile system profiling (EXPERIMENTAL)"
	depends on PROFILING
	depends on HAVE_OPROFILE
	help
	  OProfile is a profiling system capable of profiling the
	  whole system, include the kernel, kernel modules, libraries,
	  and applications.

	  If unsure, say N.

config OPROFILE_IBS
	bool "OProfile AMD IBS support (EXPERIMENTAL)"
	default n
	depends on OPROFILE && SMP && X86
	help
          Instruction-Based Sampling (IBS) is a new profiling
          technique that provides rich, precise program performance
          information. IBS is introduced by AMD Family10h processors
<<<<<<< HEAD
          (AMD Opteron Quad-Core processor “Barcelona”) to overcome
=======
          (AMD Opteron Quad-Core processor "Barcelona") to overcome
>>>>>>> c07f62e5
          the limitations of conventional performance counter
          sampling.

	  If unsure, say N.

config HAVE_OPROFILE
	bool

config KPROBES
	bool "Kprobes"
	depends on KALLSYMS && MODULES
	depends on HAVE_KPROBES
	help
	  Kprobes allows you to trap at almost any kernel address and
	  execute a callback function.  register_kprobe() establishes
	  a probepoint and specifies the callback.  Kprobes is useful
	  for kernel debugging, non-intrusive instrumentation and testing.
	  If in doubt, say "N".

config HAVE_EFFICIENT_UNALIGNED_ACCESS
	bool
	help
	  Some architectures are unable to perform unaligned accesses
	  without the use of get_unaligned/put_unaligned. Others are
	  unable to perform such accesses efficiently (e.g. trap on
	  unaligned access and require fixing it up in the exception
	  handler.)

	  This symbol should be selected by an architecture if it can
	  perform unaligned accesses efficiently to allow different
	  code paths to be selected for these cases. Some network
	  drivers, for example, could opt to not fix up alignment
	  problems with received packets if doing so would not help
	  much.

	  See Documentation/unaligned-memory-access.txt for more
	  information on the topic of unaligned memory accesses.

config KRETPROBES
	def_bool y
	depends on KPROBES && HAVE_KRETPROBES

config HAVE_IOREMAP_PROT
	bool

config HAVE_KPROBES
	bool

config HAVE_KRETPROBES
	bool

#
# An arch should select this if it provides all these things:
#
#	task_pt_regs()		in asm/processor.h or asm/ptrace.h
#	arch_has_single_step()	if there is hardware single-step support
#	arch_has_block_step()	if there is hardware block-step support
#	asm/syscall.h		supplying asm-generic/syscall.h interface
#	linux/regset.h		user_regset interfaces
#	CORE_DUMP_USE_REGSET	#define'd in linux/elf.h
#	TIF_SYSCALL_TRACE	calls tracehook_report_syscall_{entry,exit}
#	TIF_NOTIFY_RESUME	calls tracehook_notify_resume()
#	signal delivery		calls tracehook_signal_handler()
#
config HAVE_ARCH_TRACEHOOK
	bool

config HAVE_DMA_ATTRS
	bool

config USE_GENERIC_SMP_HELPERS
	bool

config HAVE_CLK
	bool
	help
	  The <linux/clk.h> calls support software clock gating and
	  thus are a key power management tool on many systems.
<|MERGE_RESOLUTION|>--- conflicted
+++ resolved
@@ -21,11 +21,7 @@
           Instruction-Based Sampling (IBS) is a new profiling
           technique that provides rich, precise program performance
           information. IBS is introduced by AMD Family10h processors
-<<<<<<< HEAD
-          (AMD Opteron Quad-Core processor “Barcelona”) to overcome
-=======
           (AMD Opteron Quad-Core processor "Barcelona") to overcome
->>>>>>> c07f62e5
           the limitations of conventional performance counter
           sampling.
 
