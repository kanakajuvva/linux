--- conflicted
+++ resolved
@@ -387,29 +387,16 @@
 		/* enable wakeup irqs belonging to this intc controller */
 		for_each_active_irq(irq) {
 			struct irq_data *data;
-<<<<<<< HEAD
-			struct irq_desc *desc;
-=======
->>>>>>> 00b317a4
 			struct irq_chip *chip;
 
 			data = irq_get_irq_data(irq);
 			chip = irq_data_get_irq_chip(data);
 			if (chip != &d->chip)
 				continue;
-<<<<<<< HEAD
-			desc = irq_to_desc(irq);
-			if ((desc->status & IRQ_WAKEUP))
-				chip->irq_enable(data);
-		}
-	}
-
-=======
 			if (irqd_is_wakeup_set(data))
 				chip->irq_enable(data);
 		}
 	}
->>>>>>> 00b317a4
 	return 0;
 }
 
@@ -422,10 +409,6 @@
 
 		for_each_active_irq(irq) {
 			struct irq_data *data;
-<<<<<<< HEAD
-			struct irq_desc *desc;
-=======
->>>>>>> 00b317a4
 			struct irq_chip *chip;
 
 			data = irq_get_irq_data(irq);
@@ -436,12 +419,7 @@
 			 */
 			if (chip != &d->chip)
 				continue;
-<<<<<<< HEAD
-			desc = irq_to_desc(irq);
-			if (desc->status & IRQ_DISABLED)
-=======
 			if (irqd_irq_disabled(data))
->>>>>>> 00b317a4
 				chip->irq_disable(data);
 			else
 				chip->irq_enable(data);
