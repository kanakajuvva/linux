--- conflicted
+++ resolved
@@ -120,11 +120,8 @@
 	spinlock_t curr_lock;
 } *boot_ec, *first_ec;
 
-<<<<<<< HEAD
-=======
 static int EC_FLAGS_MSI; /* Out-of-spec MSI controller */
 
->>>>>>> cb065c06
 /* --------------------------------------------------------------------------
                              Transaction Management
    -------------------------------------------------------------------------- */
